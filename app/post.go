// Copyright (c) 2016-present Mattermost, Inc. All Rights Reserved.
// See License.txt for license information.

package app

import (
	"crypto/hmac"
	"crypto/sha1"
	"encoding/hex"
	"fmt"
	"net/http"
	"net/url"
	"strings"

	"github.com/mattermost/mattermost-server/mlog"
	"github.com/mattermost/mattermost-server/model"
	"github.com/mattermost/mattermost-server/plugin"
	"github.com/mattermost/mattermost-server/store"
	"github.com/mattermost/mattermost-server/utils"
)

func (a *App) CreatePostAsUser(post *model.Post, clearPushNotifications bool) (*model.Post, *model.AppError) {
	// Check that channel has not been deleted
	result := <-a.Srv.Store.Channel().Get(post.ChannelId, true)
	if result.Err != nil {
		err := model.NewAppError("CreatePostAsUser", "api.context.invalid_param.app_error", map[string]interface{}{"Name": "post.channel_id"}, result.Err.Error(), http.StatusBadRequest)
		return nil, err
	}
	channel := result.Data.(*model.Channel)

	if strings.HasPrefix(post.Type, model.POST_SYSTEM_MESSAGE_PREFIX) {
		err := model.NewAppError("CreatePostAsUser", "api.context.invalid_param.app_error", map[string]interface{}{"Name": "post.type"}, "", http.StatusBadRequest)
		return nil, err
	}

	if channel.DeleteAt != 0 {
		err := model.NewAppError("createPost", "api.post.create_post.can_not_post_to_deleted.error", nil, "", http.StatusBadRequest)
		return nil, err
	}

	rp, err := a.CreatePost(post, channel, true)
	if err != nil {
		if err.Id == "api.post.create_post.root_id.app_error" ||
			err.Id == "api.post.create_post.channel_root_id.app_error" ||
			err.Id == "api.post.create_post.parent_id.app_error" {
			err.StatusCode = http.StatusBadRequest
		}

		if err.Id == "api.post.create_post.town_square_read_only" {
			result := <-a.Srv.Store.User().Get(post.UserId)
			if result.Err != nil {
				return nil, result.Err
			}
			user := result.Data.(*model.User)

			T := utils.GetUserTranslations(user.Locale)
			a.SendEphemeralPost(
				post.UserId,
				&model.Post{
					ChannelId: channel.Id,
					ParentId:  post.ParentId,
					RootId:    post.RootId,
					UserId:    post.UserId,
					Message:   T("api.post.create_post.town_square_read_only"),
					CreateAt:  model.GetMillis() + 1,
				},
			)
		}
		return nil, err
	}

	// Update the LastViewAt only if the post does not have from_webhook prop set (eg. Zapier app)
	if _, ok := post.Props["from_webhook"]; !ok {
		if _, err := a.MarkChannelsAsViewed([]string{post.ChannelId}, post.UserId, clearPushNotifications); err != nil {
			mlog.Error(fmt.Sprintf("Encountered error updating last viewed, channel_id=%s, user_id=%s, err=%v", post.ChannelId, post.UserId, err))
		}
	}

	return rp, nil
}

func (a *App) CreatePostMissingChannel(post *model.Post, triggerWebhooks bool) (*model.Post, *model.AppError) {
	result := <-a.Srv.Store.Channel().Get(post.ChannelId, true)
	if result.Err != nil {
		return nil, result.Err
	}
	channel := result.Data.(*model.Channel)

	return a.CreatePost(post, channel, triggerWebhooks)
}

func (a *App) CreatePost(post *model.Post, channel *model.Channel, triggerWebhooks bool) (*model.Post, *model.AppError) {
	post.SanitizeProps()

	var pchan store.StoreChannel
	if len(post.RootId) > 0 {
		pchan = a.Srv.Store.Post().Get(post.RootId)
	}

	result := <-a.Srv.Store.User().Get(post.UserId)
	if result.Err != nil {
		return nil, result.Err
	}
	user := result.Data.(*model.User)

	if a.License() != nil && *a.Config().TeamSettings.ExperimentalTownSquareIsReadOnly &&
		!post.IsSystemMessage() &&
		channel.Name == model.DEFAULT_CHANNEL &&
		!a.RolesGrantPermission(user.GetRoles(), model.PERMISSION_MANAGE_SYSTEM.Id) {
		return nil, model.NewAppError("createPost", "api.post.create_post.town_square_read_only", nil, "", http.StatusForbidden)
	}

	// Verify the parent/child relationships are correct
	var parentPostList *model.PostList
	if pchan != nil {
		result = <-pchan
		if result.Err != nil {
			return nil, model.NewAppError("createPost", "api.post.create_post.root_id.app_error", nil, "", http.StatusBadRequest)
		}
		parentPostList = result.Data.(*model.PostList)
		if len(parentPostList.Posts) == 0 || !parentPostList.IsChannelId(post.ChannelId) {
			return nil, model.NewAppError("createPost", "api.post.create_post.channel_root_id.app_error", nil, "", http.StatusInternalServerError)
		}

		if post.ParentId == "" {
			post.ParentId = post.RootId
		}

		if post.RootId != post.ParentId {
			parent := parentPostList.Posts[post.ParentId]
			if parent == nil {
				return nil, model.NewAppError("createPost", "api.post.create_post.parent_id.app_error", nil, "", http.StatusInternalServerError)
			}
		}
	}

	post.Hashtags, _ = model.ParseHashtags(post.Message)

	if err := a.FillInPostProps(post, channel); err != nil {
		return nil, err
	}

	if a.PluginsReady() {
		var rejectionError *model.AppError
		pluginContext := &plugin.Context{}
		a.Srv.Plugins.RunMultiPluginHook(func(hooks plugin.Hooks) bool {
			replacementPost, rejectionReason := hooks.MessageWillBePosted(pluginContext, post)
			if rejectionReason != "" {
				rejectionError = model.NewAppError("createPost", "Post rejected by plugin. "+rejectionReason, nil, "", http.StatusBadRequest)
				return false
			}
			if replacementPost != nil {
				post = replacementPost
			}

			return true
		}, plugin.MessageWillBePostedId)
		if rejectionError != nil {
			return nil, rejectionError
		}
	}

	result = <-a.Srv.Store.Post().Save(post)
	if result.Err != nil {
		return nil, result.Err
	}
	rpost := result.Data.(*model.Post)

	if a.PluginsReady() {
		a.Srv.Go(func() {
			pluginContext := &plugin.Context{}
			a.Srv.Plugins.RunMultiPluginHook(func(hooks plugin.Hooks) bool {
				hooks.MessageHasBeenPosted(pluginContext, rpost)
				return true
			}, plugin.MessageHasBeenPostedId)
		})
	}

	esInterface := a.Elasticsearch
	if esInterface != nil && *a.Config().ElasticsearchSettings.EnableIndexing {
		a.Srv.Go(func() {
			esInterface.IndexPost(rpost, channel.TeamId)
		})
	}

	if a.Metrics != nil {
		a.Metrics.IncrementPostCreate()
	}

	if len(post.FileIds) > 0 {
		// There's a rare bug where the client sends up duplicate FileIds so protect against that
		post.FileIds = utils.RemoveDuplicatesFromStringArray(post.FileIds)

		for _, fileId := range post.FileIds {
			if result := <-a.Srv.Store.FileInfo().AttachToPost(fileId, post.Id); result.Err != nil {
				mlog.Error(fmt.Sprintf("Encountered error attaching files to post, post_id=%s, user_id=%s, file_ids=%v, err=%v", post.Id, post.FileIds, post.UserId, result.Err), mlog.String("post_id", post.Id))
			}
		}

		if a.Metrics != nil {
			a.Metrics.IncrementPostFileAttachment(len(post.FileIds))
		}
	}

	if err := a.handlePostEvents(rpost, user, channel, triggerWebhooks, parentPostList); err != nil {
		return nil, err
	}

	return rpost, nil
}

// FillInPostProps should be invoked before saving posts to fill in properties such as
// channel_mentions.
//
// If channel is nil, FillInPostProps will look up the channel corresponding to the post.
func (a *App) FillInPostProps(post *model.Post, channel *model.Channel) *model.AppError {
	channelMentions := post.ChannelMentions()
	channelMentionsProp := make(map[string]interface{})

	if len(channelMentions) > 0 {
		if channel == nil {
			result := <-a.Srv.Store.Channel().GetForPost(post.Id)
			if result.Err != nil {
				return model.NewAppError("FillInPostProps", "api.context.invalid_param.app_error", map[string]interface{}{"Name": "post.channel_id"}, result.Err.Error(), http.StatusBadRequest)
			}
			channel = result.Data.(*model.Channel)
		}

		mentionedChannels, err := a.GetChannelsByNames(channelMentions, channel.TeamId)
		if err != nil {
			return err
		}

		for _, mentioned := range mentionedChannels {
			if mentioned.Type == model.CHANNEL_OPEN {
				channelMentionsProp[mentioned.Name] = map[string]interface{}{
					"display_name": mentioned.DisplayName,
				}
			}
		}
	}

	if len(channelMentionsProp) > 0 {
		post.AddProp("channel_mentions", channelMentionsProp)
	} else if post.Props != nil {
		delete(post.Props, "channel_mentions")
	}

	return nil
}

func (a *App) handlePostEvents(post *model.Post, user *model.User, channel *model.Channel, triggerWebhooks bool, parentPostList *model.PostList) *model.AppError {
	var team *model.Team
	if len(channel.TeamId) > 0 {
		result := <-a.Srv.Store.Team().Get(channel.TeamId)
		if result.Err != nil {
			return result.Err
		}
		team = result.Data.(*model.Team)
	} else {
		// Blank team for DMs
		team = &model.Team{}
	}

	a.InvalidateCacheForChannel(channel)
	a.InvalidateCacheForChannelPosts(channel.Id)

	if _, err := a.SendNotifications(post, team, channel, user, parentPostList); err != nil {
		return err
	}

	if triggerWebhooks {
		a.Srv.Go(func() {
			if err := a.handleWebhookEvents(post, team, channel, user); err != nil {
				mlog.Error(err.Error())
			}
		})
	}

	return nil
}

func (a *App) SendEphemeralPost(userId string, post *model.Post) *model.Post {
	post.Type = model.POST_EPHEMERAL

	// fill in fields which haven't been specified which have sensible defaults
	if post.Id == "" {
		post.Id = model.NewId()
	}
	if post.CreateAt == 0 {
		post.CreateAt = model.GetMillis()
	}
	if post.Props == nil {
		post.Props = model.StringInterface{}
	}

	message := model.NewWebSocketEvent(model.WEBSOCKET_EVENT_EPHEMERAL_MESSAGE, "", post.ChannelId, userId, nil)
	message.Add("post", a.PreparePostForClient(post).ToJson())
	a.Publish(message)

	return post
}

func (a *App) UpdatePost(post *model.Post, safeUpdate bool) (*model.Post, *model.AppError) {
	post.SanitizeProps()

	result := <-a.Srv.Store.Post().Get(post.Id)
	if result.Err != nil {
		return nil, result.Err
	}
	oldPost := result.Data.(*model.PostList).Posts[post.Id]

	if oldPost == nil {
		err := model.NewAppError("UpdatePost", "api.post.update_post.find.app_error", nil, "id="+post.Id, http.StatusBadRequest)
		return nil, err
	}

	if oldPost.DeleteAt != 0 {
		err := model.NewAppError("UpdatePost", "api.post.update_post.permissions_details.app_error", map[string]interface{}{"PostId": post.Id}, "", http.StatusBadRequest)
		return nil, err
	}

	if oldPost.IsSystemMessage() {
		err := model.NewAppError("UpdatePost", "api.post.update_post.system_message.app_error", nil, "id="+post.Id, http.StatusBadRequest)
		return nil, err
	}

	if a.License() != nil {
		if *a.Config().ServiceSettings.PostEditTimeLimit != -1 && model.GetMillis() > oldPost.CreateAt+int64(*a.Config().ServiceSettings.PostEditTimeLimit*1000) && post.Message != oldPost.Message {
			err := model.NewAppError("UpdatePost", "api.post.update_post.permissions_time_limit.app_error", map[string]interface{}{"timeLimit": *a.Config().ServiceSettings.PostEditTimeLimit}, "", http.StatusBadRequest)
			return nil, err
		}
	}

	newPost := &model.Post{}
	*newPost = *oldPost

	if newPost.Message != post.Message {
		newPost.Message = post.Message
		newPost.EditAt = model.GetMillis()
		newPost.Hashtags, _ = model.ParseHashtags(post.Message)
	}

	if !safeUpdate {
		newPost.IsPinned = post.IsPinned
		newPost.HasReactions = post.HasReactions
		newPost.FileIds = post.FileIds
		newPost.Props = post.Props
	}

	if err := a.FillInPostProps(post, nil); err != nil {
		return nil, err
	}

	if a.PluginsReady() {
		var rejectionReason string
		pluginContext := &plugin.Context{}
		a.Srv.Plugins.RunMultiPluginHook(func(hooks plugin.Hooks) bool {
			newPost, rejectionReason = hooks.MessageWillBeUpdated(pluginContext, newPost, oldPost)
			return post != nil
		}, plugin.MessageWillBeUpdatedId)
		if newPost == nil {
			return nil, model.NewAppError("UpdatePost", "Post rejected by plugin. "+rejectionReason, nil, "", http.StatusBadRequest)
		}
	}

	result = <-a.Srv.Store.Post().Update(newPost, oldPost)
	if result.Err != nil {
		return nil, result.Err
	}
	rpost := result.Data.(*model.Post)

	if a.PluginsReady() {
		a.Srv.Go(func() {
			pluginContext := &plugin.Context{}
			a.Srv.Plugins.RunMultiPluginHook(func(hooks plugin.Hooks) bool {
				hooks.MessageHasBeenUpdated(pluginContext, newPost, oldPost)
				return true
			}, plugin.MessageHasBeenUpdatedId)
		})
	}

	esInterface := a.Elasticsearch
	if esInterface != nil && *a.Config().ElasticsearchSettings.EnableIndexing {
		a.Srv.Go(func() {
			rchannel := <-a.Srv.Store.Channel().GetForPost(rpost.Id)
			if rchannel.Err != nil {
				mlog.Error(fmt.Sprintf("Couldn't get channel %v for post %v for Elasticsearch indexing.", rpost.ChannelId, rpost.Id))
				return
			}
			esInterface.IndexPost(rpost, rchannel.Data.(*model.Channel).TeamId)
		})
	}

	a.sendUpdatedPostEvent(rpost)

	a.InvalidateCacheForChannelPosts(rpost.ChannelId)

	return rpost, nil
}

func (a *App) PatchPost(postId string, patch *model.PostPatch) (*model.Post, *model.AppError) {
	post, err := a.GetSinglePost(postId)
	if err != nil {
		return nil, err
	}

	post.Patch(patch)

	updatedPost, err := a.UpdatePost(post, false)
	if err != nil {
		return nil, err
	}

	return updatedPost, nil
}

func (a *App) sendUpdatedPostEvent(post *model.Post) {
	message := model.NewWebSocketEvent(model.WEBSOCKET_EVENT_POST_EDITED, "", post.ChannelId, "", nil)
	message.Add("post", a.PreparePostForClient(post).ToJson())
	a.Publish(message)
}

func (a *App) GetPostsPage(channelId string, page int, perPage int) (*model.PostList, *model.AppError) {
	result := <-a.Srv.Store.Post().GetPosts(channelId, page*perPage, perPage, true)
	if result.Err != nil {
		return nil, result.Err
	}
	return result.Data.(*model.PostList), nil
}

func (a *App) GetPosts(channelId string, offset int, limit int) (*model.PostList, *model.AppError) {
	result := <-a.Srv.Store.Post().GetPosts(channelId, offset, limit, true)
	if result.Err != nil {
		return nil, result.Err
	}
	return result.Data.(*model.PostList), nil
}

func (a *App) GetPostsEtag(channelId string) string {
	return (<-a.Srv.Store.Post().GetEtag(channelId, true)).Data.(string)
}

func (a *App) GetPostsSince(channelId string, time int64) (*model.PostList, *model.AppError) {
	result := <-a.Srv.Store.Post().GetPostsSince(channelId, time, true)
	if result.Err != nil {
		return nil, result.Err
	}
	return result.Data.(*model.PostList), nil
}

func (a *App) GetSinglePost(postId string) (*model.Post, *model.AppError) {
	result := <-a.Srv.Store.Post().GetSingle(postId)
	if result.Err != nil {
		return nil, result.Err
	}
	return result.Data.(*model.Post), nil
}

func (a *App) GetPostThread(postId string) (*model.PostList, *model.AppError) {
	result := <-a.Srv.Store.Post().Get(postId)
	if result.Err != nil {
		return nil, result.Err
	}
	return result.Data.(*model.PostList), nil
}

func (a *App) GetFlaggedPosts(userId string, offset int, limit int) (*model.PostList, *model.AppError) {
	result := <-a.Srv.Store.Post().GetFlaggedPosts(userId, offset, limit)
	if result.Err != nil {
		return nil, result.Err
	}
	return result.Data.(*model.PostList), nil
}

func (a *App) GetFlaggedPostsForTeam(userId, teamId string, offset int, limit int) (*model.PostList, *model.AppError) {
	result := <-a.Srv.Store.Post().GetFlaggedPostsForTeam(userId, teamId, offset, limit)
	if result.Err != nil {
		return nil, result.Err
	}
	return result.Data.(*model.PostList), nil
}

func (a *App) GetFlaggedPostsForChannel(userId, channelId string, offset int, limit int) (*model.PostList, *model.AppError) {
	result := <-a.Srv.Store.Post().GetFlaggedPostsForChannel(userId, channelId, offset, limit)
	if result.Err != nil {
		return nil, result.Err
	}
	return result.Data.(*model.PostList), nil
}

func (a *App) GetPermalinkPost(postId string, userId string) (*model.PostList, *model.AppError) {
	result := <-a.Srv.Store.Post().Get(postId)
	if result.Err != nil {
		return nil, result.Err
	}
	list := result.Data.(*model.PostList)

	if len(list.Order) != 1 {
		return nil, model.NewAppError("getPermalinkTmp", "api.post_get_post_by_id.get.app_error", nil, "", http.StatusNotFound)
	}
	post := list.Posts[list.Order[0]]

	channel, err := a.GetChannel(post.ChannelId)
	if err != nil {
		return nil, err
	}

	if err = a.JoinChannel(channel, userId); err != nil {
		return nil, err
	}

	return list, nil
}

func (a *App) GetPostsBeforePost(channelId, postId string, page, perPage int) (*model.PostList, *model.AppError) {
	result := <-a.Srv.Store.Post().GetPostsBefore(channelId, postId, perPage, page*perPage)
	if result.Err != nil {
		return nil, result.Err
	}
	return result.Data.(*model.PostList), nil
}

func (a *App) GetPostsAfterPost(channelId, postId string, page, perPage int) (*model.PostList, *model.AppError) {
	result := <-a.Srv.Store.Post().GetPostsAfter(channelId, postId, perPage, page*perPage)
	if result.Err != nil {
		return nil, result.Err
	}
	return result.Data.(*model.PostList), nil
}

func (a *App) GetPostsAroundPost(postId, channelId string, offset, limit int, before bool) (*model.PostList, *model.AppError) {
	var pchan store.StoreChannel
	if before {
		pchan = a.Srv.Store.Post().GetPostsBefore(channelId, postId, limit, offset)
	} else {
		pchan = a.Srv.Store.Post().GetPostsAfter(channelId, postId, limit, offset)
	}

	result := <-pchan
	if result.Err != nil {
		return nil, result.Err
	}
	return result.Data.(*model.PostList), nil
}

func (a *App) DeletePost(postId, deleteByID string) (*model.Post, *model.AppError) {
	result := <-a.Srv.Store.Post().GetSingle(postId)
	if result.Err != nil {
		result.Err.StatusCode = http.StatusBadRequest
		return nil, result.Err
	}
	post := result.Data.(*model.Post)

	if result := <-a.Srv.Store.Post().Delete(postId, model.GetMillis(), deleteByID); result.Err != nil {
		return nil, result.Err
	}

	message := model.NewWebSocketEvent(model.WEBSOCKET_EVENT_POST_DELETED, "", post.ChannelId, "", nil)
	message.Add("post", a.PreparePostForClient(post).ToJson())
	a.Publish(message)

	a.Srv.Go(func() {
		a.DeletePostFiles(post)
	})
	a.Srv.Go(func() {
		a.DeleteFlaggedPosts(post.Id)
	})

	esInterface := a.Elasticsearch
	if esInterface != nil && *a.Config().ElasticsearchSettings.EnableIndexing {
		a.Srv.Go(func() {
			esInterface.DeletePost(post)
		})
	}

	a.InvalidateCacheForChannelPosts(post.ChannelId)

	return post, nil
}

func (a *App) DeleteFlaggedPosts(postId string) {
	if result := <-a.Srv.Store.Preference().DeleteCategoryAndName(model.PREFERENCE_CATEGORY_FLAGGED_POST, postId); result.Err != nil {
		mlog.Warn(fmt.Sprintf("Unable to delete flagged post preference when deleting post, err=%v", result.Err))
		return
	}
}

func (a *App) DeletePostFiles(post *model.Post) {
	if len(post.FileIds) == 0 {
		return
	}

	if result := <-a.Srv.Store.FileInfo().DeleteForPost(post.Id); result.Err != nil {
		mlog.Warn(fmt.Sprintf("Encountered error when deleting files for post, post_id=%v, err=%v", post.Id, result.Err), mlog.String("post_id", post.Id))
	}
}

func (a *App) parseAndFetchChannelIdByNameFromInFilter(channelName, userId, teamId string, includeDeleted bool) (*model.Channel, error) {
	if strings.HasPrefix(channelName, "@") && strings.Contains(channelName, ",") {
		var userIds []string
		users, err := a.GetUsersByUsernames(strings.Split(channelName[1:], ","), false)
		if err != nil {
			return nil, err
		}
		for _, user := range users {
			userIds = append(userIds, user.Id)
		}

		channel, err := a.GetGroupChannel(userIds)
		if err != nil {
			return nil, err
		}
		return channel, nil
	}

	if strings.HasPrefix(channelName, "@") && !strings.Contains(channelName, ",") {
		user, err := a.GetUserByUsername(channelName[1:])
		if err != nil {
			return nil, err
		}
		channel, err := a.GetDirectChannel(userId, user.Id)
		if err != nil {
			return nil, err
		}
		return channel, nil
	}

	channel, err := a.GetChannelByName(channelName, teamId, includeDeleted)
	if err != nil {
		return nil, err
	}
	return channel, nil
}

func (a *App) SearchPostsInTeam(terms string, userId string, teamId string, isOrSearch bool, includeDeletedChannels bool, timeZoneOffset int, page, perPage int) (*model.PostSearchResults, *model.AppError) {
	paramsList := model.ParseSearchParams(terms, timeZoneOffset)
	includeDeleted := includeDeletedChannels && *a.Config().TeamSettings.ExperimentalViewArchivedChannels

	esInterface := a.Elasticsearch
	license := a.License()
	if esInterface != nil && *a.Config().ElasticsearchSettings.EnableSearching && license != nil && *license.Features.Elasticsearch {
		finalParamsList := []*model.SearchParams{}

		for _, params := range paramsList {
			params.OrTerms = isOrSearch
			// Don't allow users to search for "*"
			if params.Terms != "*" {
				// Convert channel names to channel IDs
				for idx, channelName := range params.InChannels {
					channel, err := a.parseAndFetchChannelIdByNameFromInFilter(channelName, userId, teamId, includeDeletedChannels)
					if err != nil {
						mlog.Error(fmt.Sprint(err))
						continue
					}
					params.InChannels[idx] = channel.Id
				}

				// Convert usernames to user IDs
				for idx, username := range params.FromUsers {
					if user, err := a.GetUserByUsername(username); err != nil {
						mlog.Error(fmt.Sprint(err))
					} else {
						params.FromUsers[idx] = user.Id
					}
				}

				finalParamsList = append(finalParamsList, params)
			}
		}

		// If the processed search params are empty, return empty search results.
		if len(finalParamsList) == 0 {
			return model.MakePostSearchResults(model.NewPostList(), nil), nil
		}

		// We only allow the user to search in channels they are a member of.
		userChannels, err := a.GetChannelsForUser(teamId, userId, includeDeleted)
		if err != nil {
			mlog.Error(fmt.Sprint(err))
			return nil, err
		}

		postIds, matches, err := a.Elasticsearch.SearchPosts(userChannels, finalParamsList, page, perPage)
		if err != nil {
			return nil, err
		}

		// Get the posts
		postList := model.NewPostList()
		if len(postIds) > 0 {
			presult := <-a.Srv.Store.Post().GetPostsByIds(postIds)
			if presult.Err != nil {
				return nil, presult.Err
			}
			for _, p := range presult.Data.([]*model.Post) {
				if p.DeleteAt == 0 {
					postList.AddPost(p)
					postList.AddOrder(p.Id)
				}
			}
		}

		return model.MakePostSearchResults(postList, matches), nil
	}

	if !*a.Config().ServiceSettings.EnablePostSearch {
		return nil, model.NewAppError("SearchPostsInTeam", "store.sql_post.search.disabled", nil, fmt.Sprintf("teamId=%v userId=%v", teamId, userId), http.StatusNotImplemented)
	}

	// Since we don't support paging we just return nothing for later pages
	if page > 0 {
		return model.MakePostSearchResults(model.NewPostList(), nil), nil
	}

	channels := []store.StoreChannel{}

	for _, params := range paramsList {
		params.IncludeDeletedChannels = includeDeleted
		params.OrTerms = isOrSearch
		// don't allow users to search for everything
		if params.Terms != "*" {
			for idx, channelName := range params.InChannels {
				if strings.HasPrefix(channelName, "@") {
					channel, err := a.parseAndFetchChannelIdByNameFromInFilter(channelName, userId, teamId, includeDeletedChannels)
					if err != nil {
						mlog.Error(fmt.Sprint(err))
						continue
					}
					params.InChannels[idx] = channel.Name
				}
			}
			channels = append(channels, a.Srv.Store.Post().Search(teamId, userId, params))
		}
	}

	posts := model.NewPostList()
	for _, channel := range channels {
		result := <-channel
		if result.Err != nil {
			return nil, result.Err
		}
		data := result.Data.(*model.PostList)
		posts.Extend(data)
	}

	posts.SortByCreateAt()

	return model.MakePostSearchResults(posts, nil), nil
}

func (a *App) GetFileInfosForPost(postId string, readFromMaster bool) ([]*model.FileInfo, *model.AppError) {
	pchan := a.Srv.Store.Post().GetSingle(postId)

	result := <-a.Srv.Store.FileInfo().GetForPost(postId, readFromMaster, true)
	if result.Err != nil {
		return nil, result.Err
	}
	infos := result.Data.([]*model.FileInfo)

	if len(infos) == 0 {
		// No FileInfos were returned so check if they need to be created for this post
		result := <-pchan
		if result.Err != nil {
			return nil, result.Err
		}
		post := result.Data.(*model.Post)

		if len(post.Filenames) > 0 {
			a.Srv.Store.FileInfo().InvalidateFileInfosForPostCache(postId)
			// The post has Filenames that need to be replaced with FileInfos
			infos = a.MigrateFilenamesToFileInfos(post)
		}
	}

	return infos, nil
}

<<<<<<< HEAD
func (a *App) DoPostAction(postId, actionId, userId, selectedOption string) *model.AppError {
	pchan := a.Srv.Store.Post().GetSingle(postId)
	cchan := a.Srv.Store.Channel().GetForPost(postId)

	result := <-pchan
	if result.Err != nil {
		return result.Err
	}
	post := result.Data.(*model.Post)

	result = <-cchan
	if result.Err != nil {
		return result.Err
	}
	channel := result.Data.(*model.Channel)

	action := post.GetAction(actionId)
	if action == nil || action.Integration == nil {
		return model.NewAppError("DoPostAction", "api.post.do_action.action_id.app_error", nil, fmt.Sprintf("action=%v", action), http.StatusNotFound)
	}

	request := &model.PostActionIntegrationRequest{
		UserId:    userId,
		ChannelId: post.ChannelId,
		TeamId:    channel.TeamId,
		PostId:    postId,
		Type:      action.Type,
		Context:   action.Integration.Context,
	}

	if action.Type == model.POST_ACTION_TYPE_SELECT {
		request.DataSource = action.DataSource
		request.Context["selected_option"] = selectedOption
	}

	req, _ := http.NewRequest("POST", action.Integration.URL, strings.NewReader(request.ToJson()))
	req.Header.Set("Content-Type", "application/json")
	req.Header.Set("Accept", "application/json")

	// Allow access to plugin routes for action buttons
	var httpClient *httpservice.Client
	url, _ := url.Parse(action.Integration.URL)
	siteURL, _ := url.Parse(*a.Config().ServiceSettings.SiteURL)
	subpath, _ := utils.GetSubpathFromConfig(a.Config())
	if (url.Hostname() == "localhost" || url.Hostname() == "127.0.0.1" || url.Hostname() == siteURL.Hostname()) && strings.HasPrefix(url.Path, path.Join(subpath, "plugins")) {
		httpClient = a.HTTPService.MakeClient(true)
	} else {
		httpClient = a.HTTPService.MakeClient(false)
	}

	resp, err := httpClient.Do(req)
	if err != nil {
		return model.NewAppError("DoPostAction", "api.post.do_action.action_integration.app_error", nil, "err="+err.Error(), http.StatusBadRequest)
	}
	defer consumeAndClose(resp)

	if resp.StatusCode != http.StatusOK {
		return model.NewAppError("DoPostAction", "api.post.do_action.action_integration.app_error", nil, fmt.Sprintf("status=%v", resp.StatusCode), http.StatusBadRequest)
	}

	var response model.PostActionIntegrationResponse
	if err := json.NewDecoder(resp.Body).Decode(&response); err != nil {
		return model.NewAppError("DoPostAction", "api.post.do_action.action_integration.app_error", nil, "err="+err.Error(), http.StatusBadRequest)
	}

	retainedProps := []string{"override_username", "override_icon_url"}

	if response.Update != nil {
		response.Update.Id = postId
		response.Update.AddProp("from_webhook", "true")
		for _, prop := range retainedProps {
			if value, ok := post.Props[prop]; ok {
				response.Update.Props[prop] = value
			} else {
				delete(response.Update.Props, prop)
			}
		}
		if _, err := a.UpdatePost(response.Update, false); err != nil {
			return err
		}
	}

	if response.EphemeralText != "" {
		ephemeralPost := &model.Post{}
		ephemeralPost.Message = model.ParseSlackLinksToMarkdown(response.EphemeralText)
		ephemeralPost.ChannelId = post.ChannelId
		ephemeralPost.RootId = post.RootId
		if ephemeralPost.RootId == "" {
			ephemeralPost.RootId = post.Id
		}
		ephemeralPost.UserId = post.UserId
		ephemeralPost.AddProp("from_webhook", "true")
		for _, prop := range retainedProps {
			if value, ok := post.Props[prop]; ok {
				ephemeralPost.Props[prop] = value
			} else {
				delete(ephemeralPost.Props, prop)
			}
		}
		a.SendEphemeralPost(userId, ephemeralPost)
	}

	return nil
=======
func (a *App) GetOpenGraphMetadata(requestURL string) *opengraph.OpenGraph {
	og := opengraph.NewOpenGraph()

	res, err := a.HTTPService.MakeClient(false).Get(requestURL)
	if err != nil {
		mlog.Error(fmt.Sprintf("GetOpenGraphMetadata request failed for url=%v with err=%v", requestURL, err.Error()))
		return og
	}
	defer consumeAndClose(res)

	contentType := res.Header.Get("Content-Type")
	body := forceHTMLEncodingToUTF8(res.Body, contentType)

	if err := og.ProcessHTML(body); err != nil {
		mlog.Error(fmt.Sprintf("GetOpenGraphMetadata processing failed for url=%v with err=%v", requestURL, err.Error()))
	}

	makeOpenGraphURLsAbsolute(og, requestURL)

	// The URL should be the link the user provided in their message, not a redirected one.
	if og.URL != "" {
		og.URL = requestURL
	}

	return og
}

func forceHTMLEncodingToUTF8(body io.Reader, contentType string) io.Reader {
	r, err := charset.NewReader(body, contentType)
	if err != nil {
		mlog.Error(fmt.Sprintf("forceHTMLEncodingToUTF8 failed to convert for contentType=%v with err=%v", contentType, err.Error()))
		return body
	}
	return r
}

func makeOpenGraphURLsAbsolute(og *opengraph.OpenGraph, requestURL string) {
	parsedRequestURL, err := url.Parse(requestURL)
	if err != nil {
		mlog.Warn(fmt.Sprintf("makeOpenGraphURLsAbsolute failed to parse url=%v", requestURL))
		return
	}

	makeURLAbsolute := func(resultURL string) string {
		if resultURL == "" {
			return resultURL
		}

		parsedResultURL, err := url.Parse(resultURL)
		if err != nil {
			mlog.Warn(fmt.Sprintf("makeOpenGraphURLsAbsolute failed to parse result url=%v", resultURL))
			return resultURL
		}

		if parsedResultURL.IsAbs() {
			return resultURL
		}

		return parsedRequestURL.ResolveReference(parsedResultURL).String()
	}

	og.URL = makeURLAbsolute(og.URL)

	for _, image := range og.Images {
		image.URL = makeURLAbsolute(image.URL)
		image.SecureURL = makeURLAbsolute(image.SecureURL)
	}

	for _, audio := range og.Audios {
		audio.URL = makeURLAbsolute(audio.URL)
		audio.SecureURL = makeURLAbsolute(audio.SecureURL)
	}

	for _, video := range og.Videos {
		video.URL = makeURLAbsolute(video.URL)
		video.SecureURL = makeURLAbsolute(video.SecureURL)
	}
}

func (a *App) PostListWithProxyAddedToImageURLs(list *model.PostList) *model.PostList {
	if f := a.ImageProxyAdder(); f != nil {
		return list.WithRewrittenImageURLs(f)
	}
	return list
>>>>>>> 8cfca681
}

func (a *App) PostWithProxyAddedToImageURLs(post *model.Post) *model.Post {
	if f := a.ImageProxyAdder(); f != nil {
		return post.WithRewrittenImageURLs(f)
	}
	return post
}

func (a *App) PostWithProxyRemovedFromImageURLs(post *model.Post) *model.Post {
	if f := a.ImageProxyRemover(); f != nil {
		return post.WithRewrittenImageURLs(f)
	}
	return post
}

func (a *App) PostPatchWithProxyRemovedFromImageURLs(patch *model.PostPatch) *model.PostPatch {
	if f := a.ImageProxyRemover(); f != nil {
		return patch.WithRewrittenImageURLs(f)
	}
	return patch
}

func (a *App) imageProxyConfig() (proxyType, proxyURL, options, siteURL string) {
	cfg := a.Config()

	if cfg.ServiceSettings.ImageProxyURL == nil || cfg.ServiceSettings.ImageProxyType == nil || cfg.ServiceSettings.SiteURL == nil {
		return
	}

	proxyURL = *cfg.ServiceSettings.ImageProxyURL
	proxyType = *cfg.ServiceSettings.ImageProxyType
	siteURL = *cfg.ServiceSettings.SiteURL

	if proxyURL == "" || proxyType == "" {
		return "", "", "", ""
	}

	if proxyURL[len(proxyURL)-1] != '/' {
		proxyURL += "/"
	}

	if siteURL == "" || siteURL[len(siteURL)-1] != '/' {
		siteURL += "/"
	}

	if cfg.ServiceSettings.ImageProxyOptions != nil {
		options = *cfg.ServiceSettings.ImageProxyOptions
	}

	return
}

func (a *App) ImageProxyAdder() func(string) string {
	proxyType, proxyURL, options, siteURL := a.imageProxyConfig()
	if proxyType == "" {
		return nil
	}

	return func(url string) string {
		if url == "" || url[0] == '/' || strings.HasPrefix(url, siteURL) || strings.HasPrefix(url, proxyURL) {
			return url
		}

		switch proxyType {
		case "atmos/camo":
			mac := hmac.New(sha1.New, []byte(options))
			mac.Write([]byte(url))
			digest := hex.EncodeToString(mac.Sum(nil))
			return proxyURL + digest + "/" + hex.EncodeToString([]byte(url))
		}

		return url
	}
}

func (a *App) ImageProxyRemover() (f func(string) string) {
	proxyType, proxyURL, _, _ := a.imageProxyConfig()
	if proxyType == "" {
		return nil
	}

	return func(url string) string {
		switch proxyType {
		case "atmos/camo":
			if strings.HasPrefix(url, proxyURL) {
				if slash := strings.IndexByte(url[len(proxyURL):], '/'); slash >= 0 {
					if decoded, err := hex.DecodeString(url[len(proxyURL)+slash+1:]); err == nil {
						return string(decoded)
					}
				}
			}
		}

		return url
	}
}

func (a *App) MaxPostSize() int {
	result := <-a.Srv.Store.Post().GetMaxPostSize()
	if result.Err != nil {
		mlog.Error(fmt.Sprint(result.Err))
		return model.POST_MESSAGE_MAX_RUNES_V1
	}
	return result.Data.(int)
}<|MERGE_RESOLUTION|>--- conflicted
+++ resolved
@@ -9,7 +9,6 @@
 	"encoding/hex"
 	"fmt"
 	"net/http"
-	"net/url"
 	"strings"
 
 	"github.com/mattermost/mattermost-server/mlog"
@@ -776,198 +775,6 @@
 	return infos, nil
 }
 
-<<<<<<< HEAD
-func (a *App) DoPostAction(postId, actionId, userId, selectedOption string) *model.AppError {
-	pchan := a.Srv.Store.Post().GetSingle(postId)
-	cchan := a.Srv.Store.Channel().GetForPost(postId)
-
-	result := <-pchan
-	if result.Err != nil {
-		return result.Err
-	}
-	post := result.Data.(*model.Post)
-
-	result = <-cchan
-	if result.Err != nil {
-		return result.Err
-	}
-	channel := result.Data.(*model.Channel)
-
-	action := post.GetAction(actionId)
-	if action == nil || action.Integration == nil {
-		return model.NewAppError("DoPostAction", "api.post.do_action.action_id.app_error", nil, fmt.Sprintf("action=%v", action), http.StatusNotFound)
-	}
-
-	request := &model.PostActionIntegrationRequest{
-		UserId:    userId,
-		ChannelId: post.ChannelId,
-		TeamId:    channel.TeamId,
-		PostId:    postId,
-		Type:      action.Type,
-		Context:   action.Integration.Context,
-	}
-
-	if action.Type == model.POST_ACTION_TYPE_SELECT {
-		request.DataSource = action.DataSource
-		request.Context["selected_option"] = selectedOption
-	}
-
-	req, _ := http.NewRequest("POST", action.Integration.URL, strings.NewReader(request.ToJson()))
-	req.Header.Set("Content-Type", "application/json")
-	req.Header.Set("Accept", "application/json")
-
-	// Allow access to plugin routes for action buttons
-	var httpClient *httpservice.Client
-	url, _ := url.Parse(action.Integration.URL)
-	siteURL, _ := url.Parse(*a.Config().ServiceSettings.SiteURL)
-	subpath, _ := utils.GetSubpathFromConfig(a.Config())
-	if (url.Hostname() == "localhost" || url.Hostname() == "127.0.0.1" || url.Hostname() == siteURL.Hostname()) && strings.HasPrefix(url.Path, path.Join(subpath, "plugins")) {
-		httpClient = a.HTTPService.MakeClient(true)
-	} else {
-		httpClient = a.HTTPService.MakeClient(false)
-	}
-
-	resp, err := httpClient.Do(req)
-	if err != nil {
-		return model.NewAppError("DoPostAction", "api.post.do_action.action_integration.app_error", nil, "err="+err.Error(), http.StatusBadRequest)
-	}
-	defer consumeAndClose(resp)
-
-	if resp.StatusCode != http.StatusOK {
-		return model.NewAppError("DoPostAction", "api.post.do_action.action_integration.app_error", nil, fmt.Sprintf("status=%v", resp.StatusCode), http.StatusBadRequest)
-	}
-
-	var response model.PostActionIntegrationResponse
-	if err := json.NewDecoder(resp.Body).Decode(&response); err != nil {
-		return model.NewAppError("DoPostAction", "api.post.do_action.action_integration.app_error", nil, "err="+err.Error(), http.StatusBadRequest)
-	}
-
-	retainedProps := []string{"override_username", "override_icon_url"}
-
-	if response.Update != nil {
-		response.Update.Id = postId
-		response.Update.AddProp("from_webhook", "true")
-		for _, prop := range retainedProps {
-			if value, ok := post.Props[prop]; ok {
-				response.Update.Props[prop] = value
-			} else {
-				delete(response.Update.Props, prop)
-			}
-		}
-		if _, err := a.UpdatePost(response.Update, false); err != nil {
-			return err
-		}
-	}
-
-	if response.EphemeralText != "" {
-		ephemeralPost := &model.Post{}
-		ephemeralPost.Message = model.ParseSlackLinksToMarkdown(response.EphemeralText)
-		ephemeralPost.ChannelId = post.ChannelId
-		ephemeralPost.RootId = post.RootId
-		if ephemeralPost.RootId == "" {
-			ephemeralPost.RootId = post.Id
-		}
-		ephemeralPost.UserId = post.UserId
-		ephemeralPost.AddProp("from_webhook", "true")
-		for _, prop := range retainedProps {
-			if value, ok := post.Props[prop]; ok {
-				ephemeralPost.Props[prop] = value
-			} else {
-				delete(ephemeralPost.Props, prop)
-			}
-		}
-		a.SendEphemeralPost(userId, ephemeralPost)
-	}
-
-	return nil
-=======
-func (a *App) GetOpenGraphMetadata(requestURL string) *opengraph.OpenGraph {
-	og := opengraph.NewOpenGraph()
-
-	res, err := a.HTTPService.MakeClient(false).Get(requestURL)
-	if err != nil {
-		mlog.Error(fmt.Sprintf("GetOpenGraphMetadata request failed for url=%v with err=%v", requestURL, err.Error()))
-		return og
-	}
-	defer consumeAndClose(res)
-
-	contentType := res.Header.Get("Content-Type")
-	body := forceHTMLEncodingToUTF8(res.Body, contentType)
-
-	if err := og.ProcessHTML(body); err != nil {
-		mlog.Error(fmt.Sprintf("GetOpenGraphMetadata processing failed for url=%v with err=%v", requestURL, err.Error()))
-	}
-
-	makeOpenGraphURLsAbsolute(og, requestURL)
-
-	// The URL should be the link the user provided in their message, not a redirected one.
-	if og.URL != "" {
-		og.URL = requestURL
-	}
-
-	return og
-}
-
-func forceHTMLEncodingToUTF8(body io.Reader, contentType string) io.Reader {
-	r, err := charset.NewReader(body, contentType)
-	if err != nil {
-		mlog.Error(fmt.Sprintf("forceHTMLEncodingToUTF8 failed to convert for contentType=%v with err=%v", contentType, err.Error()))
-		return body
-	}
-	return r
-}
-
-func makeOpenGraphURLsAbsolute(og *opengraph.OpenGraph, requestURL string) {
-	parsedRequestURL, err := url.Parse(requestURL)
-	if err != nil {
-		mlog.Warn(fmt.Sprintf("makeOpenGraphURLsAbsolute failed to parse url=%v", requestURL))
-		return
-	}
-
-	makeURLAbsolute := func(resultURL string) string {
-		if resultURL == "" {
-			return resultURL
-		}
-
-		parsedResultURL, err := url.Parse(resultURL)
-		if err != nil {
-			mlog.Warn(fmt.Sprintf("makeOpenGraphURLsAbsolute failed to parse result url=%v", resultURL))
-			return resultURL
-		}
-
-		if parsedResultURL.IsAbs() {
-			return resultURL
-		}
-
-		return parsedRequestURL.ResolveReference(parsedResultURL).String()
-	}
-
-	og.URL = makeURLAbsolute(og.URL)
-
-	for _, image := range og.Images {
-		image.URL = makeURLAbsolute(image.URL)
-		image.SecureURL = makeURLAbsolute(image.SecureURL)
-	}
-
-	for _, audio := range og.Audios {
-		audio.URL = makeURLAbsolute(audio.URL)
-		audio.SecureURL = makeURLAbsolute(audio.SecureURL)
-	}
-
-	for _, video := range og.Videos {
-		video.URL = makeURLAbsolute(video.URL)
-		video.SecureURL = makeURLAbsolute(video.SecureURL)
-	}
-}
-
-func (a *App) PostListWithProxyAddedToImageURLs(list *model.PostList) *model.PostList {
-	if f := a.ImageProxyAdder(); f != nil {
-		return list.WithRewrittenImageURLs(f)
-	}
-	return list
->>>>>>> 8cfca681
-}
-
 func (a *App) PostWithProxyAddedToImageURLs(post *model.Post) *model.Post {
 	if f := a.ImageProxyAdder(); f != nil {
 		return post.WithRewrittenImageURLs(f)
